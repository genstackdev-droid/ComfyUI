--- conflicted
+++ resolved
@@ -2296,12 +2296,9 @@
         "nodes_string.py",
         "nodes_camera_trajectory.py",
         "nodes_edit_model.py",
-<<<<<<< HEAD
+        "nodes_tcfg.py"
         "nodes_v3_test.py",
         "nodes_v1_test.py",
-=======
-        "nodes_tcfg.py"
->>>>>>> 5612670e
     ]
 
     import_failed = []
