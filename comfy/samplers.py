from __future__ import annotations

import comfy.model_management
from .k_diffusion import sampling as k_diffusion_sampling
from .extra_samplers import uni_pc
from typing import TYPE_CHECKING, Callable, NamedTuple, Any
if TYPE_CHECKING:
    from comfy.model_patcher import ModelPatcher
    from comfy.model_base import BaseModel
    from comfy.controlnet import ControlBase
import torch
from functools import partial
import collections
from comfy import model_management
import math
import logging
import comfy.sampler_helpers
import comfy.model_patcher
import comfy.patcher_extension
import comfy.hooks
import comfy.context_windows
import scipy.stats
import numpy
import threading


def add_area_dims(area, num_dims):
    while (len(area) // 2) < num_dims:
        area = [2147483648] + area[:len(area) // 2] + [0] + area[len(area) // 2:]
    return area

def get_area_and_mult(conds, x_in, timestep_in):
    dims = tuple(x_in.shape[2:])
    area = None
    strength = 1.0

    if 'timestep_start' in conds:
        timestep_start = conds['timestep_start']
        if timestep_in[0] > timestep_start:
            return None
    if 'timestep_end' in conds:
        timestep_end = conds['timestep_end']
        if timestep_in[0] < timestep_end:
            return None
    if 'area' in conds:
        area = list(conds['area'])
        area = add_area_dims(area, len(dims))
        if (len(area) // 2) > len(dims):
            area = area[:len(dims)] + area[len(area) // 2:(len(area) // 2) + len(dims)]

    if 'strength' in conds:
        strength = conds['strength']

    input_x = x_in
    if area is not None:
        for i in range(len(dims)):
            area[i] = min(input_x.shape[i + 2] - area[len(dims) + i], area[i])
            input_x = input_x.narrow(i + 2, area[len(dims) + i], area[i])

    if 'mask' in conds:
        # Scale the mask to the size of the input
        # The mask should have been resized as we began the sampling process
        mask_strength = 1.0
        if "mask_strength" in conds:
            mask_strength = conds["mask_strength"]
        mask = conds['mask']
        assert (mask.shape[1:] == x_in.shape[2:])

        mask = mask[:input_x.shape[0]]
        if area is not None:
            for i in range(len(dims)):
                mask = mask.narrow(i + 1, area[len(dims) + i], area[i])

        mask = mask * mask_strength
        mask = mask.unsqueeze(1).repeat(input_x.shape[0] // mask.shape[0], input_x.shape[1], 1, 1)
    else:
        mask = torch.ones_like(input_x)
    mult = mask * strength

    if 'mask' not in conds and area is not None:
        fuzz = 8
        for i in range(len(dims)):
            rr = min(fuzz, mult.shape[2 + i] // 4)
            if area[len(dims) + i] != 0:
                for t in range(rr):
                    m = mult.narrow(i + 2, t, 1)
                    m *= ((1.0 / rr) * (t + 1))
            if (area[i] + area[len(dims) + i]) < x_in.shape[i + 2]:
                for t in range(rr):
                    m = mult.narrow(i + 2, area[i] - 1 - t, 1)
                    m *= ((1.0 / rr) * (t + 1))

    conditioning = {}
    model_conds = conds["model_conds"]
    for c in model_conds:
        conditioning[c] = model_conds[c].process_cond(batch_size=x_in.shape[0], area=area)

    hooks = conds.get('hooks', None)
    control = conds.get('control', None)

    patches = None
    if 'gligen' in conds:
        gligen = conds['gligen']
        patches = {}
        gligen_type = gligen[0]
        gligen_model = gligen[1]
        if gligen_type == "position":
            gligen_patch = gligen_model.model.set_position(input_x.shape, gligen[2], input_x.device)
        else:
            gligen_patch = gligen_model.model.set_empty(input_x.shape, input_x.device)

        patches['middle_patch'] = [gligen_patch]

    cond_obj = collections.namedtuple('cond_obj', ['input_x', 'mult', 'conditioning', 'area', 'control', 'patches', 'uuid', 'hooks'])
    return cond_obj(input_x, mult, conditioning, area, control, patches, conds['uuid'], hooks)

def cond_equal_size(c1, c2):
    if c1 is c2:
        return True
    if c1.keys() != c2.keys():
        return False
    for k in c1:
        if not c1[k].can_concat(c2[k]):
            return False
    return True

def can_concat_cond(c1, c2):
    if c1.input_x.shape != c2.input_x.shape:
        return False

    def objects_concatable(obj1, obj2):
        if (obj1 is None) != (obj2 is None):
            return False
        if obj1 is not None:
            if obj1 is not obj2:
                return False
        return True

    if not objects_concatable(c1.control, c2.control):
        return False

    if not objects_concatable(c1.patches, c2.patches):
        return False

    return cond_equal_size(c1.conditioning, c2.conditioning)

def cond_cat(c_list, device=None):
    temp = {}
    for x in c_list:
        for k in x:
            cur = temp.get(k, [])
            cur.append(x[k])
            temp[k] = cur

    out = {}
    for k in temp:
        conds = temp[k]
        out[k] = conds[0].concat(conds[1:])
        if device is not None and hasattr(out[k], 'to'):
            out[k] = out[k].to(device)

    return out

def finalize_default_conds(model: 'BaseModel', hooked_to_run: dict[comfy.hooks.HookGroup,list[tuple[tuple,int]]], default_conds: list[list[dict]], x_in, timestep, model_options):
    # need to figure out remaining unmasked area for conds
    default_mults = []
    for _ in default_conds:
        default_mults.append(torch.ones_like(x_in))
    # look through each finalized cond in hooked_to_run for 'mult' and subtract it from each cond
    for lora_hooks, to_run in hooked_to_run.items():
        for cond_obj, i in to_run:
            # if no default_cond for cond_type, do nothing
            if len(default_conds[i]) == 0:
                continue
            area: list[int] = cond_obj.area
            if area is not None:
                curr_default_mult: torch.Tensor = default_mults[i]
                dims = len(area) // 2
                for i in range(dims):
                    curr_default_mult = curr_default_mult.narrow(i + 2, area[i + dims], area[i])
                curr_default_mult -= cond_obj.mult
            else:
                default_mults[i] -= cond_obj.mult
    # for each default_mult, ReLU to make negatives=0, and then check for any nonzeros
    for i, mult in enumerate(default_mults):
        # if no default_cond for cond type, do nothing
        if len(default_conds[i]) == 0:
            continue
        torch.nn.functional.relu(mult, inplace=True)
        # if mult is all zeros, then don't add default_cond
        if torch.max(mult) == 0.0:
            continue

        cond = default_conds[i]
        for x in cond:
            # do get_area_and_mult to get all the expected values
            p = get_area_and_mult(x, x_in, timestep)
            if p is None:
                continue
            # replace p's mult with calculated mult
            p = p._replace(mult=mult)
            if p.hooks is not None:
                model.current_patcher.prepare_hook_patches_current_keyframe(timestep, p.hooks, model_options)
            hooked_to_run.setdefault(p.hooks, list())
            hooked_to_run[p.hooks] += [(p, i)]

def calc_cond_batch(model: BaseModel, conds: list[list[dict]], x_in: torch.Tensor, timestep, model_options: dict[str]):
    handler: comfy.context_windows.ContextHandlerABC = model_options.get("context_handler", None)
    if handler is None or not handler.should_use_context(model, conds, x_in, timestep, model_options):
        return _calc_cond_batch_outer(model, conds, x_in, timestep, model_options)
    return handler.execute(_calc_cond_batch_outer, model, conds, x_in, timestep, model_options)

def _calc_cond_batch_outer(model: BaseModel, conds: list[list[dict]], x_in: torch.Tensor, timestep, model_options):
    executor = comfy.patcher_extension.WrapperExecutor.new_executor(
        _calc_cond_batch,
        comfy.patcher_extension.get_all_wrappers(comfy.patcher_extension.WrappersMP.CALC_COND_BATCH, model_options, is_model_options=True)
    )
    return executor.execute(model, conds, x_in, timestep, model_options)

<<<<<<< HEAD
def _calc_cond_batch(model: 'BaseModel', conds: list[list[dict]], x_in: torch.Tensor, timestep: torch.Tensor, model_options: dict[str]):
    if 'multigpu_clones' in model_options:
        return _calc_cond_batch_multigpu(model, conds, x_in, timestep, model_options)
=======
def _calc_cond_batch(model: BaseModel, conds: list[list[dict]], x_in: torch.Tensor, timestep, model_options):
>>>>>>> e4f7ea10
    out_conds = []
    out_counts = []
    # separate conds by matching hooks
    hooked_to_run: dict[comfy.hooks.HookGroup,list[tuple[tuple,int]]] = {}
    default_conds = []
    has_default_conds = False

    for i in range(len(conds)):
        out_conds.append(torch.zeros_like(x_in))
        out_counts.append(torch.ones_like(x_in) * 1e-37)

        cond = conds[i]
        default_c = []
        if cond is not None:
            for x in cond:
                if 'default' in x:
                    default_c.append(x)
                    has_default_conds = True
                    continue
                p = get_area_and_mult(x, x_in, timestep)
                if p is None:
                    continue
                if p.hooks is not None:
                    model.current_patcher.prepare_hook_patches_current_keyframe(timestep, p.hooks, model_options)
                hooked_to_run.setdefault(p.hooks, list())
                hooked_to_run[p.hooks] += [(p, i)]
        default_conds.append(default_c)

    if has_default_conds:
        finalize_default_conds(model, hooked_to_run, default_conds, x_in, timestep, model_options)

    model.current_patcher.prepare_state(timestep, model_options)

    # run every hooked_to_run separately
    for hooks, to_run in hooked_to_run.items():
        while len(to_run) > 0:
            first = to_run[0]
            first_shape = first[0][0].shape
            to_batch_temp = []
            for x in range(len(to_run)):
                if can_concat_cond(to_run[x][0], first[0]):
                    to_batch_temp += [x]

            to_batch_temp.reverse()
            to_batch = to_batch_temp[:1]

            free_memory = model_management.get_free_memory(x_in.device)
            for i in range(1, len(to_batch_temp) + 1):
                batch_amount = to_batch_temp[:len(to_batch_temp)//i]
                input_shape = [len(batch_amount) * first_shape[0]] + list(first_shape)[1:]
                cond_shapes = collections.defaultdict(list)
                for tt in batch_amount:
                    cond = {k: v.size() for k, v in to_run[tt][0].conditioning.items()}
                    for k, v in to_run[tt][0].conditioning.items():
                        cond_shapes[k].append(v.size())

                if model.memory_required(input_shape, cond_shapes=cond_shapes) * 1.5 < free_memory:
                    to_batch = batch_amount
                    break

            input_x = []
            mult = []
            c = []
            cond_or_uncond = []
            uuids = []
            area = []
            control = None
            patches = None
            for x in to_batch:
                o = to_run.pop(x)
                p = o[0]
                input_x.append(p.input_x)
                mult.append(p.mult)
                c.append(p.conditioning)
                area.append(p.area)
                cond_or_uncond.append(o[1])
                uuids.append(p.uuid)
                control = p.control
                patches = p.patches

            batch_chunks = len(cond_or_uncond)
            input_x = torch.cat(input_x)
            c = cond_cat(c)
            timestep_ = torch.cat([timestep] * batch_chunks)

            transformer_options = model.current_patcher.apply_hooks(hooks=hooks)
            if 'transformer_options' in model_options:
                transformer_options = comfy.patcher_extension.merge_nested_dicts(transformer_options,
                                                                                 model_options['transformer_options'],
                                                                                 copy_dict1=False)

            if patches is not None:
                # TODO: replace with merge_nested_dicts function
                if "patches" in transformer_options:
                    cur_patches = transformer_options["patches"].copy()
                    for p in patches:
                        if p in cur_patches:
                            cur_patches[p] = cur_patches[p] + patches[p]
                        else:
                            cur_patches[p] = patches[p]
                    transformer_options["patches"] = cur_patches
                else:
                    transformer_options["patches"] = patches

            transformer_options["cond_or_uncond"] = cond_or_uncond[:]
            transformer_options["uuids"] = uuids[:]
            transformer_options["sigmas"] = timestep

            c['transformer_options'] = transformer_options

            if control is not None:
                c['control'] = control.get_control(input_x, timestep_, c, len(cond_or_uncond), transformer_options)

            if 'model_function_wrapper' in model_options:
                output = model_options['model_function_wrapper'](model.apply_model, {"input": input_x, "timestep": timestep_, "c": c, "cond_or_uncond": cond_or_uncond}).chunk(batch_chunks)
            else:
                output = model.apply_model(input_x, timestep_, **c).chunk(batch_chunks)

            for o in range(batch_chunks):
                cond_index = cond_or_uncond[o]
                a = area[o]
                if a is None:
                    out_conds[cond_index] += output[o] * mult[o]
                    out_counts[cond_index] += mult[o]
                else:
                    out_c = out_conds[cond_index]
                    out_cts = out_counts[cond_index]
                    dims = len(a) // 2
                    for i in range(dims):
                        out_c = out_c.narrow(i + 2, a[i + dims], a[i])
                        out_cts = out_cts.narrow(i + 2, a[i + dims], a[i])
                    out_c += output[o] * mult[o]
                    out_cts += mult[o]

    for i in range(len(out_conds)):
        out_conds[i] /= out_counts[i]

    return out_conds

def _calc_cond_batch_multigpu(model: BaseModel, conds: list[list[dict]], x_in: torch.Tensor, timestep: torch.Tensor, model_options: dict[str]):
    out_conds = []
    out_counts = []
    # separate conds by matching hooks
    hooked_to_run: dict[comfy.hooks.HookGroup,list[tuple[tuple,int]]] = {}
    default_conds = []
    has_default_conds = False

    output_device = x_in.device

    for i in range(len(conds)):
        out_conds.append(torch.zeros_like(x_in))
        out_counts.append(torch.ones_like(x_in) * 1e-37)

        cond = conds[i]
        default_c = []
        if cond is not None:
            for x in cond:
                if 'default' in x:
                    default_c.append(x)
                    has_default_conds = True
                    continue
                p = get_area_and_mult(x, x_in, timestep)
                if p is None:
                    continue
                if p.hooks is not None:
                    model.current_patcher.prepare_hook_patches_current_keyframe(timestep, p.hooks, model_options)
                hooked_to_run.setdefault(p.hooks, list())
                hooked_to_run[p.hooks] += [(p, i)]
        default_conds.append(default_c)

    if has_default_conds:
        finalize_default_conds(model, hooked_to_run, default_conds, x_in, timestep, model_options)

    model.current_patcher.prepare_state(timestep, model_options)

    devices = [dev_m for dev_m in model_options['multigpu_clones'].keys()]
    device_batched_hooked_to_run: dict[torch.device, list[tuple[comfy.hooks.HookGroup, tuple]]] = {}

    total_conds = 0
    for to_run in hooked_to_run.values():
        total_conds += len(to_run)
    conds_per_device = max(1, math.ceil(total_conds//len(devices)))
    index_device = 0
    current_device = devices[index_device]
    # run every hooked_to_run separately
    for hooks, to_run in hooked_to_run.items():
        while len(to_run) > 0:
            current_device = devices[index_device % len(devices)]
            batched_to_run = device_batched_hooked_to_run.setdefault(current_device, [])
            # keep track of conds currently scheduled onto this device
            batched_to_run_length = 0
            for btr in batched_to_run:
                batched_to_run_length += len(btr[1])

            first = to_run[0]
            first_shape = first[0][0].shape
            to_batch_temp = []
            # make sure not over conds_per_device limit when creating temp batch
            for x in range(len(to_run)):
                if can_concat_cond(to_run[x][0], first[0]) and len(to_batch_temp) < (conds_per_device - batched_to_run_length):
                    to_batch_temp += [x]

            to_batch_temp.reverse()
            to_batch = to_batch_temp[:1]

            free_memory = model_management.get_free_memory(current_device)
            for i in range(1, len(to_batch_temp) + 1):
                batch_amount = to_batch_temp[:len(to_batch_temp)//i]
                input_shape = [len(batch_amount) * first_shape[0]] + list(first_shape)[1:]
                if model.memory_required(input_shape) * 1.5 < free_memory:
                    to_batch = batch_amount
                    break
            conds_to_batch = []
            for x in to_batch:
                conds_to_batch.append(to_run.pop(x))
            batched_to_run_length += len(conds_to_batch)

            batched_to_run.append((hooks, conds_to_batch))
            if batched_to_run_length >= conds_per_device:
                index_device += 1

    class thread_result(NamedTuple):
        output: Any
        mult: Any
        area: Any
        batch_chunks: int
        cond_or_uncond: Any
        error: Exception = None

    def _handle_batch(device: torch.device, batch_tuple: tuple[comfy.hooks.HookGroup, tuple], results: list[thread_result]):
        try:
            model_current: BaseModel = model_options["multigpu_clones"][device].model
            # run every hooked_to_run separately
            with torch.no_grad():
                for hooks, to_batch in batch_tuple:
                    input_x = []
                    mult = []
                    c = []
                    cond_or_uncond = []
                    uuids = []
                    area = []
                    control: ControlBase = None
                    patches = None
                    for x in to_batch:
                        o = x
                        p = o[0]
                        input_x.append(p.input_x)
                        mult.append(p.mult)
                        c.append(p.conditioning)
                        area.append(p.area)
                        cond_or_uncond.append(o[1])
                        uuids.append(p.uuid)
                        control = p.control
                        patches = p.patches

                    batch_chunks = len(cond_or_uncond)
                    input_x = torch.cat(input_x).to(device)
                    c = cond_cat(c, device=device)
                    timestep_ = torch.cat([timestep.to(device)] * batch_chunks)

                    transformer_options = model_current.current_patcher.apply_hooks(hooks=hooks)
                    if 'transformer_options' in model_options:
                        transformer_options = comfy.patcher_extension.merge_nested_dicts(transformer_options,
                                                                                        model_options['transformer_options'],
                                                                                        copy_dict1=False)

                    if patches is not None:
                        # TODO: replace with merge_nested_dicts function
                        if "patches" in transformer_options:
                            cur_patches = transformer_options["patches"].copy()
                            for p in patches:
                                if p in cur_patches:
                                    cur_patches[p] = cur_patches[p] + patches[p]
                                else:
                                    cur_patches[p] = patches[p]
                            transformer_options["patches"] = cur_patches
                        else:
                            transformer_options["patches"] = patches

                    transformer_options["cond_or_uncond"] = cond_or_uncond[:]
                    transformer_options["uuids"] = uuids[:]
                    transformer_options["sigmas"] = timestep
                    transformer_options["sample_sigmas"] = transformer_options["sample_sigmas"].to(device)
                    transformer_options["multigpu_thread_device"] = device

                    cast_transformer_options(transformer_options, device=device)
                    c['transformer_options'] = transformer_options

                    if control is not None:
                        device_control = control.get_instance_for_device(device)
                        c['control'] = device_control.get_control(input_x, timestep_, c, len(cond_or_uncond), transformer_options)

                    if 'model_function_wrapper' in model_options:
                        output = model_options['model_function_wrapper'](model_current.apply_model, {"input": input_x, "timestep": timestep_, "c": c, "cond_or_uncond": cond_or_uncond}).to(output_device).chunk(batch_chunks)
                    else:
                        output = model_current.apply_model(input_x, timestep_, **c).to(output_device).chunk(batch_chunks)
                    results.append(thread_result(output, mult, area, batch_chunks, cond_or_uncond))
        except Exception as e:
            results.append(thread_result(None, None, None, None, None, error=e))
            raise


    results: list[thread_result] = []
    threads: list[threading.Thread] = []
    for device, batch_tuple in device_batched_hooked_to_run.items():
        new_thread = threading.Thread(target=_handle_batch, args=(device, batch_tuple, results))
        threads.append(new_thread)
        new_thread.start()

    for thread in threads:
        thread.join()

    for output, mult, area, batch_chunks, cond_or_uncond, error in results:
        if error is not None:
            raise error
        for o in range(batch_chunks):
            cond_index = cond_or_uncond[o]
            a = area[o]
            if a is None:
                out_conds[cond_index] += output[o] * mult[o]
                out_counts[cond_index] += mult[o]
            else:
                out_c = out_conds[cond_index]
                out_cts = out_counts[cond_index]
                dims = len(a) // 2
                for i in range(dims):
                    out_c = out_c.narrow(i + 2, a[i + dims], a[i])
                    out_cts = out_cts.narrow(i + 2, a[i + dims], a[i])
                out_c += output[o] * mult[o]
                out_cts += mult[o]

    for i in range(len(out_conds)):
        out_conds[i] /= out_counts[i]

    return out_conds

def calc_cond_uncond_batch(model, cond, uncond, x_in, timestep, model_options): #TODO: remove
    logging.warning("WARNING: The comfy.samplers.calc_cond_uncond_batch function is deprecated please use the calc_cond_batch one instead.")
    return tuple(calc_cond_batch(model, [cond, uncond], x_in, timestep, model_options))

def cfg_function(model, cond_pred, uncond_pred, cond_scale, x, timestep, model_options={}, cond=None, uncond=None):
    if "sampler_cfg_function" in model_options:
        args = {"cond": x - cond_pred, "uncond": x - uncond_pred, "cond_scale": cond_scale, "timestep": timestep, "input": x, "sigma": timestep,
                "cond_denoised": cond_pred, "uncond_denoised": uncond_pred, "model": model, "model_options": model_options}
        cfg_result = x - model_options["sampler_cfg_function"](args)
    else:
        cfg_result = uncond_pred + (cond_pred - uncond_pred) * cond_scale

    for fn in model_options.get("sampler_post_cfg_function", []):
        args = {"denoised": cfg_result, "cond": cond, "uncond": uncond, "cond_scale": cond_scale, "model": model, "uncond_denoised": uncond_pred, "cond_denoised": cond_pred,
                "sigma": timestep, "model_options": model_options, "input": x}
        cfg_result = fn(args)

    return cfg_result

#The main sampling function shared by all the samplers
#Returns denoised
def sampling_function(model, x, timestep, uncond, cond, cond_scale, model_options={}, seed=None):
    if math.isclose(cond_scale, 1.0) and model_options.get("disable_cfg1_optimization", False) == False:
        uncond_ = None
    else:
        uncond_ = uncond

    conds = [cond, uncond_]
    if "sampler_calc_cond_batch_function" in model_options:
        args = {"conds": conds, "input": x, "sigma": timestep, "model": model, "model_options": model_options}
        out = model_options["sampler_calc_cond_batch_function"](args)
    else:
        out = calc_cond_batch(model, conds, x, timestep, model_options)

    for fn in model_options.get("sampler_pre_cfg_function", []):
        args = {"conds":conds, "conds_out": out, "cond_scale": cond_scale, "timestep": timestep,
                "input": x, "sigma": timestep, "model": model, "model_options": model_options}
        out  = fn(args)

    return cfg_function(model, out[0], out[1], cond_scale, x, timestep, model_options=model_options, cond=cond, uncond=uncond_)


class KSamplerX0Inpaint:
    def __init__(self, model, sigmas):
        self.inner_model = model
        self.sigmas = sigmas
    def __call__(self, x, sigma, denoise_mask, model_options={}, seed=None):
        if denoise_mask is not None:
            if "denoise_mask_function" in model_options:
                denoise_mask = model_options["denoise_mask_function"](sigma, denoise_mask, extra_options={"model": self.inner_model, "sigmas": self.sigmas})
            latent_mask = 1. - denoise_mask
            x = x * denoise_mask + self.inner_model.inner_model.scale_latent_inpaint(x=x, sigma=sigma, noise=self.noise, latent_image=self.latent_image) * latent_mask
        out = self.inner_model(x, sigma, model_options=model_options, seed=seed)
        if denoise_mask is not None:
            out = out * denoise_mask + self.latent_image * latent_mask
        return out

def simple_scheduler(model_sampling, steps):
    s = model_sampling
    sigs = []
    ss = len(s.sigmas) / steps
    for x in range(steps):
        sigs += [float(s.sigmas[-(1 + int(x * ss))])]
    sigs += [0.0]
    return torch.FloatTensor(sigs)

def ddim_scheduler(model_sampling, steps):
    s = model_sampling
    sigs = []
    x = 1
    if math.isclose(float(s.sigmas[x]), 0, abs_tol=0.00001):
        steps += 1
        sigs = []
    else:
        sigs = [0.0]

    ss = max(len(s.sigmas) // steps, 1)
    while x < len(s.sigmas):
        sigs += [float(s.sigmas[x])]
        x += ss
    sigs = sigs[::-1]
    return torch.FloatTensor(sigs)

def normal_scheduler(model_sampling, steps, sgm=False, floor=False):
    s = model_sampling
    start = s.timestep(s.sigma_max)
    end = s.timestep(s.sigma_min)

    append_zero = True
    if sgm:
        timesteps = torch.linspace(start, end, steps + 1)[:-1]
    else:
        if math.isclose(float(s.sigma(end)), 0, abs_tol=0.00001):
            steps += 1
            append_zero = False
        timesteps = torch.linspace(start, end, steps)

    sigs = []
    for x in range(len(timesteps)):
        ts = timesteps[x]
        sigs.append(float(s.sigma(ts)))

    if append_zero:
        sigs += [0.0]

    return torch.FloatTensor(sigs)

# Implemented based on: https://arxiv.org/abs/2407.12173
def beta_scheduler(model_sampling, steps, alpha=0.6, beta=0.6):
    total_timesteps = (len(model_sampling.sigmas) - 1)
    ts = 1 - numpy.linspace(0, 1, steps, endpoint=False)
    ts = numpy.rint(scipy.stats.beta.ppf(ts, alpha, beta) * total_timesteps)

    sigs = []
    last_t = -1
    for t in ts:
        if t != last_t:
            sigs += [float(model_sampling.sigmas[int(t)])]
        last_t = t
    sigs += [0.0]
    return torch.FloatTensor(sigs)

# from: https://github.com/genmoai/models/blob/main/src/mochi_preview/infer.py#L41
def linear_quadratic_schedule(model_sampling, steps, threshold_noise=0.025, linear_steps=None):
    if steps == 1:
        sigma_schedule = [1.0, 0.0]
    else:
        if linear_steps is None:
            linear_steps = steps // 2
        linear_sigma_schedule = [i * threshold_noise / linear_steps for i in range(linear_steps)]
        threshold_noise_step_diff = linear_steps - threshold_noise * steps
        quadratic_steps = steps - linear_steps
        quadratic_coef = threshold_noise_step_diff / (linear_steps * quadratic_steps ** 2)
        linear_coef = threshold_noise / linear_steps - 2 * threshold_noise_step_diff / (quadratic_steps ** 2)
        const = quadratic_coef * (linear_steps ** 2)
        quadratic_sigma_schedule = [
            quadratic_coef * (i ** 2) + linear_coef * i + const
            for i in range(linear_steps, steps)
        ]
        sigma_schedule = linear_sigma_schedule + quadratic_sigma_schedule + [1.0]
        sigma_schedule = [1.0 - x for x in sigma_schedule]
    return torch.FloatTensor(sigma_schedule) * model_sampling.sigma_max.cpu()

# Referenced from https://github.com/AUTOMATIC1111/stable-diffusion-webui/pull/15608
def kl_optimal_scheduler(n: int, sigma_min: float, sigma_max: float) -> torch.Tensor:
    adj_idxs = torch.arange(n, dtype=torch.float).div_(n - 1)
    sigmas = adj_idxs.new_zeros(n + 1)
    sigmas[:-1] = (adj_idxs * math.atan(sigma_min) + (1 - adj_idxs) * math.atan(sigma_max)).tan_()
    return sigmas

def get_mask_aabb(masks):
    if masks.numel() == 0:
        return torch.zeros((0, 4), device=masks.device, dtype=torch.int)

    b = masks.shape[0]

    bounding_boxes = torch.zeros((b, 4), device=masks.device, dtype=torch.int)
    is_empty = torch.zeros((b), device=masks.device, dtype=torch.bool)
    for i in range(b):
        mask = masks[i]
        if mask.numel() == 0:
            continue
        if torch.max(mask != 0) == False:
            is_empty[i] = True
            continue
        y, x = torch.where(mask)
        bounding_boxes[i, 0] = torch.min(x)
        bounding_boxes[i, 1] = torch.min(y)
        bounding_boxes[i, 2] = torch.max(x)
        bounding_boxes[i, 3] = torch.max(y)

    return bounding_boxes, is_empty

def resolve_areas_and_cond_masks_multidim(conditions, dims, device):
    # We need to decide on an area outside the sampling loop in order to properly generate opposite areas of equal sizes.
    # While we're doing this, we can also resolve the mask device and scaling for performance reasons
    for i in range(len(conditions)):
        c = conditions[i]
        if 'area' in c:
            area = c['area']
            if area[0] == "percentage":
                modified = c.copy()
                a = area[1:]
                a_len = len(a) // 2
                area = ()
                for d in range(len(dims)):
                    area += (max(1, round(a[d] * dims[d])),)
                for d in range(len(dims)):
                    area += (round(a[d + a_len] * dims[d]),)

                modified['area'] = area
                c = modified
                conditions[i] = c

        if 'mask' in c:
            mask = c['mask']
            mask = mask.to(device=device)
            modified = c.copy()
            if len(mask.shape) == len(dims):
                mask = mask.unsqueeze(0)
            if mask.shape[1:] != dims:
                mask = torch.nn.functional.interpolate(mask.unsqueeze(1), size=dims, mode='bilinear', align_corners=False).squeeze(1)

            if modified.get("set_area_to_bounds", False): #TODO: handle dim != 2
                bounds = torch.max(torch.abs(mask),dim=0).values.unsqueeze(0)
                boxes, is_empty = get_mask_aabb(bounds)
                if is_empty[0]:
                    # Use the minimum possible size for efficiency reasons. (Since the mask is all-0, this becomes a noop anyway)
                    modified['area'] = (8, 8, 0, 0)
                else:
                    box = boxes[0]
                    H, W, Y, X = (box[3] - box[1] + 1, box[2] - box[0] + 1, box[1], box[0])
                    H = max(8, H)
                    W = max(8, W)
                    area = (int(H), int(W), int(Y), int(X))
                    modified['area'] = area

            modified['mask'] = mask
            conditions[i] = modified

def resolve_areas_and_cond_masks(conditions, h, w, device):
    logging.warning("WARNING: The comfy.samplers.resolve_areas_and_cond_masks function is deprecated please use the resolve_areas_and_cond_masks_multidim one instead.")
    return resolve_areas_and_cond_masks_multidim(conditions, [h, w], device)

def create_cond_with_same_area_if_none(conds, c):
    if 'area' not in c:
        return

    def area_inside(a, area_cmp):
        a = add_area_dims(a, len(area_cmp) // 2)
        area_cmp = add_area_dims(area_cmp, len(a) // 2)

        a_l = len(a) // 2
        area_cmp_l = len(area_cmp) // 2
        for i in range(min(a_l, area_cmp_l)):
            if a[a_l + i] < area_cmp[area_cmp_l + i]:
                return False
        for i in range(min(a_l, area_cmp_l)):
            if (a[i] + a[a_l + i]) > (area_cmp[i] + area_cmp[area_cmp_l + i]):
                return False
        return True

    c_area = c['area']
    smallest = None
    for x in conds:
        if 'area' in x:
            a = x['area']
            if area_inside(c_area, a):
                if smallest is None:
                    smallest = x
                elif 'area' not in smallest:
                    smallest = x
                else:
                    if math.prod(smallest['area'][:len(smallest['area']) // 2]) > math.prod(a[:len(a) // 2]):
                        smallest = x
        else:
            if smallest is None:
                smallest = x
    if smallest is None:
        return
    if 'area' in smallest:
        if smallest['area'] == c_area:
            return

    out = c.copy()
    out['model_conds'] = smallest['model_conds'].copy() #TODO: which fields should be copied?
    conds += [out]

def calculate_start_end_timesteps(model, conds):
    s = model.model_sampling
    for t in range(len(conds)):
        x = conds[t]

        timestep_start = None
        timestep_end = None
        # handle clip hook schedule, if needed
        if 'clip_start_percent' in x:
            timestep_start = s.percent_to_sigma(max(x['clip_start_percent'], x.get('start_percent', 0.0)))
            timestep_end = s.percent_to_sigma(min(x['clip_end_percent'], x.get('end_percent', 1.0)))
        else:
            if 'start_percent' in x:
                timestep_start = s.percent_to_sigma(x['start_percent'])
            if 'end_percent' in x:
                timestep_end = s.percent_to_sigma(x['end_percent'])

        if (timestep_start is not None) or (timestep_end is not None):
            n = x.copy()
            if (timestep_start is not None):
                n['timestep_start'] = timestep_start
            if (timestep_end is not None):
                n['timestep_end'] = timestep_end
            conds[t] = n

def pre_run_control(model, conds):
    s = model.model_sampling
    for t in range(len(conds)):
        x = conds[t]

        percent_to_timestep_function = lambda a: s.percent_to_sigma(a)
        if 'control' in x:
            x['control'].pre_run(model, percent_to_timestep_function)
            for device_cnet in x['control'].multigpu_clones.values():
                device_cnet.pre_run(model, percent_to_timestep_function)

def apply_empty_x_to_equal_area(conds, uncond, name, uncond_fill_func):
    cond_cnets = []
    cond_other = []
    uncond_cnets = []
    uncond_other = []
    for t in range(len(conds)):
        x = conds[t]
        if 'area' not in x:
            if name in x and x[name] is not None:
                cond_cnets.append(x[name])
            else:
                cond_other.append((x, t))
    for t in range(len(uncond)):
        x = uncond[t]
        if 'area' not in x:
            if name in x and x[name] is not None:
                uncond_cnets.append(x[name])
            else:
                uncond_other.append((x, t))

    if len(uncond_cnets) > 0:
        return

    for x in range(len(cond_cnets)):
        temp = uncond_other[x % len(uncond_other)]
        o = temp[0]
        if name in o and o[name] is not None:
            n = o.copy()
            n[name] = uncond_fill_func(cond_cnets, x)
            uncond += [n]
        else:
            n = o.copy()
            n[name] = uncond_fill_func(cond_cnets, x)
            uncond[temp[1]] = n

def encode_model_conds(model_function, conds, noise, device, prompt_type, **kwargs):
    for t in range(len(conds)):
        x = conds[t]
        params = x.copy()
        params["device"] = device
        params["noise"] = noise
        default_width = None
        if len(noise.shape) >= 4: #TODO: 8 multiple should be set by the model
            default_width = noise.shape[3] * 8
        params["width"] = params.get("width", default_width)
        params["height"] = params.get("height", noise.shape[2] * 8)
        params["prompt_type"] = params.get("prompt_type", prompt_type)
        for k in kwargs:
            if k not in params:
                params[k] = kwargs[k]

        out = model_function(**params)
        x = x.copy()
        model_conds = x['model_conds'].copy()
        for k in out:
            model_conds[k] = out[k]
        x['model_conds'] = model_conds
        conds[t] = x
    return conds

class Sampler:
    def sample(self):
        pass

    def max_denoise(self, model_wrap, sigmas):
        max_sigma = float(model_wrap.inner_model.model_sampling.sigma_max)
        sigma = float(sigmas[0])
        return math.isclose(max_sigma, sigma, rel_tol=1e-05) or sigma > max_sigma

KSAMPLER_NAMES = ["euler", "euler_cfg_pp", "euler_ancestral", "euler_ancestral_cfg_pp", "heun", "heunpp2","dpm_2", "dpm_2_ancestral",
                  "lms", "dpm_fast", "dpm_adaptive", "dpmpp_2s_ancestral", "dpmpp_2s_ancestral_cfg_pp", "dpmpp_sde", "dpmpp_sde_gpu",
                  "dpmpp_2m", "dpmpp_2m_cfg_pp", "dpmpp_2m_sde", "dpmpp_2m_sde_gpu", "dpmpp_3m_sde", "dpmpp_3m_sde_gpu", "ddpm", "lcm",
                  "ipndm", "ipndm_v", "deis", "res_multistep", "res_multistep_cfg_pp", "res_multistep_ancestral", "res_multistep_ancestral_cfg_pp",
                  "gradient_estimation", "gradient_estimation_cfg_pp", "er_sde", "seeds_2", "seeds_3", "sa_solver", "sa_solver_pece"]

class KSAMPLER(Sampler):
    def __init__(self, sampler_function, extra_options={}, inpaint_options={}):
        self.sampler_function = sampler_function
        self.extra_options = extra_options
        self.inpaint_options = inpaint_options

    def sample(self, model_wrap, sigmas, extra_args, callback, noise, latent_image=None, denoise_mask=None, disable_pbar=False):
        extra_args["denoise_mask"] = denoise_mask
        model_k = KSamplerX0Inpaint(model_wrap, sigmas)
        model_k.latent_image = latent_image
        if self.inpaint_options.get("random", False): #TODO: Should this be the default?
            generator = torch.manual_seed(extra_args.get("seed", 41) + 1)
            model_k.noise = torch.randn(noise.shape, generator=generator, device="cpu").to(noise.dtype).to(noise.device)
        else:
            model_k.noise = noise

        noise = model_wrap.inner_model.model_sampling.noise_scaling(sigmas[0], noise, latent_image, self.max_denoise(model_wrap, sigmas))

        k_callback = None
        total_steps = len(sigmas) - 1
        if callback is not None:
            k_callback = lambda x: callback(x["i"], x["denoised"], x["x"], total_steps)

        samples = self.sampler_function(model_k, noise, sigmas, extra_args=extra_args, callback=k_callback, disable=disable_pbar, **self.extra_options)
        samples = model_wrap.inner_model.model_sampling.inverse_noise_scaling(sigmas[-1], samples)
        return samples


def ksampler(sampler_name, extra_options={}, inpaint_options={}):
    if sampler_name == "dpm_fast":
        def dpm_fast_function(model, noise, sigmas, extra_args, callback, disable):
            if len(sigmas) <= 1:
                return noise

            sigma_min = sigmas[-1]
            if sigma_min == 0:
                sigma_min = sigmas[-2]
            total_steps = len(sigmas) - 1
            return k_diffusion_sampling.sample_dpm_fast(model, noise, sigma_min, sigmas[0], total_steps, extra_args=extra_args, callback=callback, disable=disable)
        sampler_function = dpm_fast_function
    elif sampler_name == "dpm_adaptive":
        def dpm_adaptive_function(model, noise, sigmas, extra_args, callback, disable, **extra_options):
            if len(sigmas) <= 1:
                return noise

            sigma_min = sigmas[-1]
            if sigma_min == 0:
                sigma_min = sigmas[-2]
            return k_diffusion_sampling.sample_dpm_adaptive(model, noise, sigma_min, sigmas[0], extra_args=extra_args, callback=callback, disable=disable, **extra_options)
        sampler_function = dpm_adaptive_function
    else:
        sampler_function = getattr(k_diffusion_sampling, "sample_{}".format(sampler_name))

    return KSAMPLER(sampler_function, extra_options, inpaint_options)


def process_conds(model, noise, conds, device, latent_image=None, denoise_mask=None, seed=None):
    for k in conds:
        conds[k] = conds[k][:]
        resolve_areas_and_cond_masks_multidim(conds[k], noise.shape[2:], device)

    for k in conds:
        calculate_start_end_timesteps(model, conds[k])

    if hasattr(model, 'extra_conds'):
        for k in conds:
            conds[k] = encode_model_conds(model.extra_conds, conds[k], noise, device, k, latent_image=latent_image, denoise_mask=denoise_mask, seed=seed)

    #make sure each cond area has an opposite one with the same area
    for k in conds:
        for c in conds[k]:
            for kk in conds:
                if k != kk:
                    create_cond_with_same_area_if_none(conds[kk], c)

    for k in conds:
        for c in conds[k]:
            if 'hooks' in c:
                for hook in c['hooks'].hooks:
                    hook.initialize_timesteps(model)

    for k in conds:
        pre_run_control(model, conds[k])

    if "positive" in conds:
        positive = conds["positive"]
        for k in conds:
            if k != "positive":
                apply_empty_x_to_equal_area(list(filter(lambda c: c.get('control_apply_to_uncond', False) == True, positive)), conds[k], 'control', lambda cond_cnets, x: cond_cnets[x])
                apply_empty_x_to_equal_area(positive, conds[k], 'gligen', lambda cond_cnets, x: cond_cnets[x])

    return conds


def preprocess_conds_hooks(conds: dict[str, list[dict[str]]]):
    # determine which ControlNets have extra_hooks that should be combined with normal hooks
    hook_replacement: dict[tuple[ControlBase, comfy.hooks.HookGroup], list[dict]] = {}
    for k in conds:
        for kk in conds[k]:
            if 'control' in kk:
                control: 'ControlBase' = kk['control']
                extra_hooks = control.get_extra_hooks()
                if len(extra_hooks) > 0:
                    hooks: comfy.hooks.HookGroup = kk.get('hooks', None)
                    to_replace = hook_replacement.setdefault((control, hooks), [])
                    to_replace.append(kk)
    # if nothing to replace, do nothing
    if len(hook_replacement) == 0:
        return

    # for optimal sampling performance, common ControlNets + hook combos should have identical hooks
    # on the cond dicts
    for key, conds_to_modify in hook_replacement.items():
        control = key[0]
        hooks = key[1]
        hooks = comfy.hooks.HookGroup.combine_all_hooks(control.get_extra_hooks() + [hooks])
        # if combined hooks are not None, set as new hooks for all relevant conds
        if hooks is not None:
            for cond in conds_to_modify:
                cond['hooks'] = hooks

def filter_registered_hooks_on_conds(conds: dict[str, list[dict[str]]], model_options: dict[str]):
    '''Modify 'hooks' on conds so that only hooks that were registered remain. Properly accounts for
    HookGroups that have the same reference.'''
    registered: comfy.hooks.HookGroup = model_options.get('registered_hooks', None)
    # if None were registered, make sure all hooks are cleaned from conds
    if registered is None:
        for k in conds:
            for kk in conds[k]:
                kk.pop('hooks', None)
        return
    # find conds that contain hooks to be replaced - group by common HookGroup refs
    hook_replacement: dict[comfy.hooks.HookGroup, list[dict]] = {}
    for k in conds:
        for kk in conds[k]:
            hooks: comfy.hooks.HookGroup = kk.get('hooks', None)
            if hooks is not None:
                if not hooks.is_subset_of(registered):
                    to_replace = hook_replacement.setdefault(hooks, [])
                    to_replace.append(kk)
    # for each hook to replace, create a new proper HookGroup and assign to all common conds
    for hooks, conds_to_modify in hook_replacement.items():
        new_hooks = hooks.new_with_common_hooks(registered)
        if len(new_hooks) == 0:
            new_hooks = None
        for kk in conds_to_modify:
            kk['hooks'] = new_hooks


def get_total_hook_groups_in_conds(conds: dict[str, list[dict[str]]]):
    hooks_set = set()
    for k in conds:
        for kk in conds[k]:
            hooks_set.add(kk.get('hooks', None))
    return len(hooks_set)


def cast_to_load_options(model_options: dict[str], device=None, dtype=None):
    '''
    If any patches from hooks, wrappers, or callbacks have .to to be called, call it.
    '''
    if model_options is None:
        return
    to_load_options = model_options.get("to_load_options", None)
    if to_load_options is None:
        return
    cast_transformer_options(to_load_options, device, dtype)

def cast_transformer_options(transformer_options: dict[str], device=None, dtype=None):
    casts = []
    if device is not None:
        casts.append(device)
    if dtype is not None:
        casts.append(dtype)
    # if nothing to apply, do nothing
    if len(casts) == 0:
        return
    # try to call .to on patches
    if "patches" in transformer_options:
        patches = transformer_options["patches"]
        for name in patches:
            patch_list = patches[name]
            for i in range(len(patch_list)):
                if hasattr(patch_list[i], "to"):
                    for cast in casts:
                        patch_list[i] = patch_list[i].to(cast)
    if "patches_replace" in transformer_options:
        patches = transformer_options["patches_replace"]
        for name in patches:
            patch_list = patches[name]
            for k in patch_list:
                if hasattr(patch_list[k], "to"):
                    for cast in casts:
                        patch_list[k] = patch_list[k].to(cast)
    # try to call .to on any wrappers/callbacks
    wrappers_and_callbacks = ["wrappers", "callbacks"]
    for wc_name in wrappers_and_callbacks:
        if wc_name in transformer_options:
            wc: dict[str, list] = transformer_options[wc_name]
            for wc_dict in wc.values():
                for wc_list in wc_dict.values():
                    for i in range(len(wc_list)):
                        if hasattr(wc_list[i], "to"):
                            for cast in casts:
                                wc_list[i] = wc_list[i].to(cast)

class CFGGuider:
    def __init__(self, model_patcher: ModelPatcher):
        self.model_patcher = model_patcher
        self.model_options = model_patcher.model_options
        self.original_conds = {}
        self.cfg = 1.0

    def set_conds(self, positive, negative):
        self.inner_set_conds({"positive": positive, "negative": negative})

    def set_cfg(self, cfg):
        self.cfg = cfg

    def inner_set_conds(self, conds):
        for k in conds:
            self.original_conds[k] = comfy.sampler_helpers.convert_cond(conds[k])

    def __call__(self, *args, **kwargs):
        return self.predict_noise(*args, **kwargs)

    def predict_noise(self, x, timestep, model_options={}, seed=None):
        return sampling_function(self.inner_model, x, timestep, self.conds.get("negative", None), self.conds.get("positive", None), self.cfg, model_options=model_options, seed=seed)

    def inner_sample(self, noise, latent_image, device, sampler, sigmas, denoise_mask, callback, disable_pbar, seed):
        if latent_image is not None and torch.count_nonzero(latent_image) > 0: #Don't shift the empty latent image.
            latent_image = self.inner_model.process_latent_in(latent_image)

        self.conds = process_conds(self.inner_model, noise, self.conds, device, latent_image, denoise_mask, seed)

        extra_model_options = comfy.model_patcher.create_model_options_clone(self.model_options)
        extra_model_options.setdefault("transformer_options", {})["sample_sigmas"] = sigmas
        extra_args = {"model_options": extra_model_options, "seed": seed}

        executor = comfy.patcher_extension.WrapperExecutor.new_class_executor(
            sampler.sample,
            sampler,
            comfy.patcher_extension.get_all_wrappers(comfy.patcher_extension.WrappersMP.SAMPLER_SAMPLE, extra_args["model_options"], is_model_options=True)
        )
        samples = executor.execute(self, sigmas, extra_args, callback, noise, latent_image, denoise_mask, disable_pbar)
        return self.inner_model.process_latent_out(samples.to(torch.float32))

    def outer_sample(self, noise, latent_image, sampler, sigmas, denoise_mask=None, callback=None, disable_pbar=False, seed=None):
        self.inner_model, self.conds, self.loaded_models = comfy.sampler_helpers.prepare_sampling(self.model_patcher, noise.shape, self.conds, self.model_options)
        device = self.model_patcher.load_device

        multigpu_patchers = comfy.sampler_helpers.prepare_model_patcher_multigpu_clones(self.model_patcher, self.loaded_models, self.model_options)

        if denoise_mask is not None:
            denoise_mask = comfy.sampler_helpers.prepare_mask(denoise_mask, noise.shape, device)

        noise = noise.to(device)
        latent_image = latent_image.to(device)
        sigmas = sigmas.to(device)
        cast_to_load_options(self.model_options, device=device, dtype=self.model_patcher.model_dtype())

        try:
            self.model_patcher.pre_run()
            for multigpu_patcher in multigpu_patchers:
                multigpu_patcher.pre_run()
            output = self.inner_sample(noise, latent_image, device, sampler, sigmas, denoise_mask, callback, disable_pbar, seed)
        finally:
            self.model_patcher.cleanup()
            for multigpu_patcher in multigpu_patchers:
                multigpu_patcher.cleanup()

        comfy.sampler_helpers.cleanup_models(self.conds, self.loaded_models)
        del self.inner_model
        del self.loaded_models
        return output

    def sample(self, noise, latent_image, sampler, sigmas, denoise_mask=None, callback=None, disable_pbar=False, seed=None):
        if sigmas.shape[-1] == 0:
            return latent_image

        self.conds = {}
        for k in self.original_conds:
            self.conds[k] = list(map(lambda a: a.copy(), self.original_conds[k]))
        preprocess_conds_hooks(self.conds)

        try:
            orig_model_options = self.model_options
            self.model_options = comfy.model_patcher.create_model_options_clone(self.model_options)
            # if one hook type (or just None), then don't bother caching weights for hooks (will never change after first step)
            orig_hook_mode = self.model_patcher.hook_mode
            if get_total_hook_groups_in_conds(self.conds) <= 1:
                self.model_patcher.hook_mode = comfy.hooks.EnumHookMode.MinVram
            comfy.sampler_helpers.prepare_model_patcher(self.model_patcher, self.conds, self.model_options)
            filter_registered_hooks_on_conds(self.conds, self.model_options)
            executor = comfy.patcher_extension.WrapperExecutor.new_class_executor(
                self.outer_sample,
                self,
                comfy.patcher_extension.get_all_wrappers(comfy.patcher_extension.WrappersMP.OUTER_SAMPLE, self.model_options, is_model_options=True)
            )
            output = executor.execute(noise, latent_image, sampler, sigmas, denoise_mask, callback, disable_pbar, seed)
        finally:
            cast_to_load_options(self.model_options, device=self.model_patcher.offload_device)
            self.model_options = orig_model_options
            self.model_patcher.hook_mode = orig_hook_mode
            self.model_patcher.restore_hook_patches()

        del self.conds
        return output


def sample(model, noise, positive, negative, cfg, device, sampler, sigmas, model_options={}, latent_image=None, denoise_mask=None, callback=None, disable_pbar=False, seed=None):
    cfg_guider = CFGGuider(model)
    cfg_guider.set_conds(positive, negative)
    cfg_guider.set_cfg(cfg)
    return cfg_guider.sample(noise, latent_image, sampler, sigmas, denoise_mask, callback, disable_pbar, seed)


SAMPLER_NAMES = KSAMPLER_NAMES + ["ddim", "uni_pc", "uni_pc_bh2"]

class SchedulerHandler(NamedTuple):
    handler: Callable[..., torch.Tensor]
    # Boolean indicates whether to call the handler like:
    #  scheduler_function(model_sampling, steps) or
    #  scheduler_function(n, sigma_min: float, sigma_max: float)
    use_ms: bool = True

SCHEDULER_HANDLERS = {
    "simple": SchedulerHandler(simple_scheduler),
    "sgm_uniform": SchedulerHandler(partial(normal_scheduler, sgm=True)),
    "karras": SchedulerHandler(k_diffusion_sampling.get_sigmas_karras, use_ms=False),
    "exponential": SchedulerHandler(k_diffusion_sampling.get_sigmas_exponential, use_ms=False),
    "ddim_uniform": SchedulerHandler(ddim_scheduler),
    "beta": SchedulerHandler(beta_scheduler),
    "normal": SchedulerHandler(normal_scheduler),
    "linear_quadratic": SchedulerHandler(linear_quadratic_schedule),
    "kl_optimal": SchedulerHandler(kl_optimal_scheduler, use_ms=False),
}
SCHEDULER_NAMES = list(SCHEDULER_HANDLERS)

def calculate_sigmas(model_sampling: object, scheduler_name: str, steps: int) -> torch.Tensor:
    handler = SCHEDULER_HANDLERS.get(scheduler_name)
    if handler is None:
        err = f"error invalid scheduler {scheduler_name}"
        logging.error(err)
        raise ValueError(err)
    if handler.use_ms:
        return handler.handler(model_sampling, steps)
    return handler.handler(n=steps, sigma_min=float(model_sampling.sigma_min), sigma_max=float(model_sampling.sigma_max))

def sampler_object(name):
    if name == "uni_pc":
        sampler = KSAMPLER(uni_pc.sample_unipc)
    elif name == "uni_pc_bh2":
        sampler = KSAMPLER(uni_pc.sample_unipc_bh2)
    elif name == "ddim":
        sampler = ksampler("euler", inpaint_options={"random": True})
    else:
        sampler = ksampler(name)
    return sampler

class KSampler:
    SCHEDULERS = SCHEDULER_NAMES
    SAMPLERS = SAMPLER_NAMES
    DISCARD_PENULTIMATE_SIGMA_SAMPLERS = set(('dpm_2', 'dpm_2_ancestral', 'uni_pc', 'uni_pc_bh2'))

    def __init__(self, model, steps, device, sampler=None, scheduler=None, denoise=None, model_options={}):
        self.model = model
        self.device = device
        if scheduler not in self.SCHEDULERS:
            scheduler = self.SCHEDULERS[0]
        if sampler not in self.SAMPLERS:
            sampler = self.SAMPLERS[0]
        self.scheduler = scheduler
        self.sampler = sampler
        self.set_steps(steps, denoise)
        self.denoise = denoise
        self.model_options = model_options

    def calculate_sigmas(self, steps):
        sigmas = None

        discard_penultimate_sigma = False
        if self.sampler in self.DISCARD_PENULTIMATE_SIGMA_SAMPLERS:
            steps += 1
            discard_penultimate_sigma = True

        sigmas = calculate_sigmas(self.model.get_model_object("model_sampling"), self.scheduler, steps)

        if discard_penultimate_sigma:
            sigmas = torch.cat([sigmas[:-2], sigmas[-1:]])
        return sigmas

    def set_steps(self, steps, denoise=None):
        self.steps = steps
        if denoise is None or denoise > 0.9999:
            self.sigmas = self.calculate_sigmas(steps).to(self.device)
        else:
            if denoise <= 0.0:
                self.sigmas = torch.FloatTensor([])
            else:
                new_steps = int(steps/denoise)
                sigmas = self.calculate_sigmas(new_steps).to(self.device)
                self.sigmas = sigmas[-(steps + 1):]

    def sample(self, noise, positive, negative, cfg, latent_image=None, start_step=None, last_step=None, force_full_denoise=False, denoise_mask=None, sigmas=None, callback=None, disable_pbar=False, seed=None):
        if sigmas is None:
            sigmas = self.sigmas

        if last_step is not None and last_step < (len(sigmas) - 1):
            sigmas = sigmas[:last_step + 1]
            if force_full_denoise:
                sigmas[-1] = 0

        if start_step is not None:
            if start_step < (len(sigmas) - 1):
                sigmas = sigmas[start_step:]
            else:
                if latent_image is not None:
                    return latent_image
                else:
                    return torch.zeros_like(noise)

        sampler = sampler_object(self.sampler)

        return sample(self.model, noise, positive, negative, cfg, self.device, sampler, sigmas, self.model_options, latent_image=latent_image, denoise_mask=denoise_mask, callback=callback, disable_pbar=disable_pbar, seed=seed)<|MERGE_RESOLUTION|>--- conflicted
+++ resolved
@@ -217,13 +217,9 @@
     )
     return executor.execute(model, conds, x_in, timestep, model_options)
 
-<<<<<<< HEAD
-def _calc_cond_batch(model: 'BaseModel', conds: list[list[dict]], x_in: torch.Tensor, timestep: torch.Tensor, model_options: dict[str]):
+def _calc_cond_batch(model: BaseModel, conds: list[list[dict]], x_in: torch.Tensor, timestep: torch.Tensor, model_options: dict[str]):
     if 'multigpu_clones' in model_options:
         return _calc_cond_batch_multigpu(model, conds, x_in, timestep, model_options)
-=======
-def _calc_cond_batch(model: BaseModel, conds: list[list[dict]], x_in: torch.Tensor, timestep, model_options):
->>>>>>> e4f7ea10
     out_conds = []
     out_counts = []
     # separate conds by matching hooks
