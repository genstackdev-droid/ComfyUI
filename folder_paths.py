--- conflicted
+++ resolved
@@ -275,14 +275,7 @@
 
 
 
-<<<<<<< HEAD
 def get_full_path(folder_name: str, filename: str, allow_missing: bool = False) -> str | None:
-=======
-def get_full_path(folder_name: str, filename: str) -> str | None:
-    """
-    Get the full path of a file in a folder, has to be a file
-    """
->>>>>>> aebac221
     global folder_names_and_paths
     folder_name = map_legacy(folder_name)
     if folder_name not in folder_names_and_paths:
